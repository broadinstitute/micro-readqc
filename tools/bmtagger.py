--- conflicted
+++ resolved
@@ -5,7 +5,6 @@
 from tools import urlretrieve
 log = logging.getLogger(__name__)
 
-<<<<<<< HEAD
 
 class BmtaggerTool(tools.Tool) :
     '''
@@ -22,9 +21,10 @@
         if install_methods == None :
             install_methods = []
             install_methods.append(DownloadBmtagger())
-            #bmtaggerBroadUnixPath='/idi/sabeti-scratch/kandersen/bin/bmtagger/bmtagger.sh'
-            #install_methods.append(tools.PrexistingUnixCommand(bmtaggerBroadUnixPath,
-            #                                                   require_executability=False))
+            #bmtaggerBroadUnixPath = \
+            #   '/idi/sabeti-scratch/kandersen/bin/bmtagger/bmtagger.sh'
+            #install_methods.append(tools.PrexistingUnixCommand(
+            #    bmtaggerBroadUnixPath, require_executability=False))
         tools.Tool.__init__(self, install_methods = install_methods)
     def install_and_get_related_path(self, otherTool) :
         '''
@@ -67,22 +67,4 @@
             log.info('Downloading from {} ...'.format(url))
             urlretrieve(url, path)
             os.system('chmod +x ' + path)
-        self.verify_install()
-=======
-bmtaggerBroadUnixPath = '/idi/sabeti-scratch/kandersen/bin/bmtagger/bmtagger.sh'
-bmtaggerURL = 'ftp://ftp.ncbi.nlm.nih.gov/pub/agarwala/bmtagger/bmtagger.sh'
-"""
-Note that as of 2014-10-21, the version of bmtagger.sh in the mac-os
-directory is the same as the top level, so no need to distinguish target os.
-"""
-
-class BmtaggerTool(tools.Tool) :
-    def __init__(self, install_methods = None) :
-        if install_methods == None :
-            install_methods = []
-            install_methods.append(tools.DownloadPackage(bmtaggerURL,
-                'bmtagger.sh', require_executability=False))
-            #install_methods.append(tools.PrexistingUnixCommand(
-            #   bmtaggerBroadUnixPath, require_executability=False))
-        tools.Tool.__init__(self, install_methods = install_methods)
->>>>>>> 2a280c83
+        self.verify_install()