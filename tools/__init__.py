'''class Tool, class InstallMethod, and related subclasses and methods'''

__author__ = "dpark@broadinstitute.org,irwin@broadinstitute.org"

import os, logging, tempfile
import util.file

try:
    # Python 3.x
    from urllib.request import urlretrieve
    from urllib.parse import urlparse
except ImportError:
    # Python 2.x
    from urllib import urlretrieve
    from urlparse import urlparse

# Put all tool files in __all__
# allows "from tools import *" to import all tooles for testtools
__all__ = [filename[:-3] # Remove .py
    for filename in os.listdir(os.path.dirname(__file__)) # tools directory
        if filename.endswith('.py') and filename != '__init__.py' and
            filename not in [ # Add any files to exclude here:
            ]
    ]
installed_tools = {}

log = logging.getLogger(__name__)

def get_tool_by_name(name):
    if name not in installed_tools:
        pass
        raise NotImplementedError
    return installed_tools[name]

class Tool(object):
    ''' Base tool class that includes install machinery.

        TO DO: add something about dependencies..
    '''
    def __init__(self, install_methods=[]):
        self.install_methods = install_methods
        self.installed_method = None
        self.exec_path = None
    def is_installed(self):
        return (self.installed_method != None)
    def install(self):
        if not self.is_installed():
            for m in self.install_methods:
                if not m.is_attempted():
                    m.attempt_install()
                if m.is_installed():
                    self.installed_method = m
                    self.exec_path = m.executable_path()
                    installed_tools[self.__class__.__name__] = self
                    break
    def get_install_methods(self):
        return self.install_methods
    def set_install_methods(self, methods):
        self.install_methods = methods
    def version(self):
        return None
    def executable_path(self):
        return self.exec_path
    def execute(self, args):
        assert not os.system(self.exec_path + ' ' + args)
    def install_and_get_path(self) :
        self.install()
        return self.executable_path()

class InstallMethod(object):
<<<<<<< HEAD
	''' Base class for installation methods for a given tool.
		None of these methods should ever fail/error. attempt_install should
		return silently regardless of the outcome (is_installed must be
		called to verify success or failure).
	'''
	def __init__(self):
		self.attempts = 0
	def is_attempted(self):
		return self.attempts
	def attempt_install(self): # Don't override this. Instead, override _attempt_install.
		self.attempts += 1
		self._attempt_install()
	def _attempt_install(self):
		raise NotImplementedError
	def is_installed(self):
		raise NotImplementedError
	def executable_path(self):
		raise NotImplementedError

class PrexistingUnixCommand(InstallMethod):
	''' This is an install method that tries to find whether an executable binary
		already exists for free on the unix file system--it doesn't actually try to
		install anything.
	'''
	def __init__(self, path, verifycmd=None, verifycode=0,
				 require_executability=True):
		self.path = path
		self.verifycmd = verifycmd
		self.verifycode = verifycode
		self.installed = False
		self.require_executability = require_executability
		InstallMethod.__init__(self)
	def _attempt_install(self):
		if os.access(self.path, (os.X_OK | os.R_OK) if
				self.require_executability else os.R_OK):
			if self.verifycmd:
				self.installed = (os.system(self.verifycmd) == self.verifycode)
			else:
				self.installed = True
		else:
			self.installed = False
	def is_installed(self):
		if not self.is_attempted():
			self.attempt_install()
		return self.installed
	def executable_path(self):
		return self.installed and self.path or None

class DownloadPackage(InstallMethod):
	''' This is an install method for downloading, unpacking, and post-processing
			something straight from the source.
		target_rel_path is the path of the executable relative to destination_dir
		destination_dir defaults to the project build directory
		post_download_command will be executed if it isn't None, in destination_dir.
		if post_download_ret != None, assert it is returned by post_download_command
	'''
	def __init__(self, url, target_rel_path, destination_dir=None,
				 verifycmd=None, verifycode=0, require_executability=True,
				 post_download_command=None, post_download_ret=0):
		if destination_dir == None :
			destination_dir = util.file.get_build_path()
		self.url = url
		self.targetpath = os.path.join(destination_dir, target_rel_path)
		self.destination_dir = destination_dir
		self.verifycmd = verifycmd
		self.verifycode = verifycode
		self.installed = False
		self.require_executability = require_executability
		self.post_download_command = post_download_command
		self.post_download_ret = post_download_ret
		InstallMethod.__init__(self)
	def is_installed(self):
		return self.installed
	def executable_path(self):
		return self.installed and self.targetpath or None
	def verify_install(self):
		if os.access(self.targetpath, (os.X_OK | os.R_OK) if
				self.require_executability else os.R_OK):
			if self.verifycmd:
				log.debug("validating")
				self.installed = (os.system(self.verifycmd) == self.verifycode)
			else:
				self.installed = True
		else:
			self.installed = False
		return self.installed
	def _attempt_install(self):
		if not self.verify_install():
			self.pre_download()
			self.download()
			self.post_download()
			self.verify_install()
	def pre_download(self):
		pass
	def download(self):
		download_dir = tempfile.gettempdir()
		util.file.mkdir_p(download_dir)
		filepath = urlparse(self.url).path
		filename = filepath.split('/')[-1]
		log.info("Downloading from {} ...".format(self.url,
												  download_dir,
												  filename))
		urlretrieve(self.url, "%s/%s" % (download_dir,filename))
		self.download_file = filename
		self.unpack(download_dir)
	def post_download(self):
		if self.post_download_command:
			return_code = os.system('cd "{}" && {}'.format(self.destination_dir,
														self.post_download_command))
			if self.post_download_ret != None:
				assert return_code == self.post_download_ret
	def unpack(self, download_dir):
		log.debug("unpacking")
		util.file.mkdir_p(self.destination_dir)
		if self.download_file.endswith('.zip'):
			if os.system("unzip -o %s/%s -d %s > /dev/null" % (download_dir,
				self.download_file, self.destination_dir)):
=======
    ''' Base class for installation methods for a given tool.
        None of these methods should ever fail/error. attempt_install should
        return silently regardless of the outcome (is_installed must be
        called to verify success or failure).
    '''
    def __init__(self):
        self.attempts = 0
    def is_attempted(self):
        return self.attempts
    def attempt_install(self):
        self.attempts += 1
    def is_installed(self):
        raise NotImplementedError
    def executable_path(self):
        raise NotImplementedError

class PrexistingUnixCommand(InstallMethod):
    ''' This is an install method that tries to find whether an executable
        binary already exists for free on the unix file system--it doesn't
        actually try to install anything.
    '''
    def __init__(self, path, verifycmd=None, verifycode=0,
                 require_executability=True):
        self.path = path
        self.verifycmd = verifycmd
        self.verifycode = verifycode
        self.attempted = False
        self.installed = False
        self.require_executability = require_executability
    def is_attempted(self):
        return self.attempted
    def attempt_install(self):
        self.attempted = True
        if os.access(self.path, (os.X_OK | os.R_OK) if
                self.require_executability else os.R_OK):
            if self.verifycmd:
                self.installed = (os.system(self.verifycmd) == self.verifycode)
            else:
                self.installed = True
        else:
            self.installed = False
    def is_installed(self):
        if not self.is_attempted():
            self.attempt_install()
        return self.installed
    def executable_path(self):
        return self.installed and self.path or None

class DownloadPackage(InstallMethod):
    ''' This is an install method for downloading, unpacking, and post-
            processing straight from the source.
        target_rel_path is the executable's path relative to destination_dir
        destination_dir defaults to the project build directory
        post_download_command will be executed if it isn't None, in
            destination_dir.
        if post_download_ret != None, assert it is returned by
            post_download_command
    '''
    def __init__(self, url, target_rel_path, destination_dir=None,
                 verifycmd=None, verifycode=0, require_executability=True,
                 post_download_command=None, post_download_ret=0):
        if destination_dir == None :
            destination_dir = util.file.get_build_path()
        self.url = url
        self.targetpath = os.path.join(destination_dir, target_rel_path)
        self.destination_dir = destination_dir
        self.verifycmd = verifycmd
        self.verifycode = verifycode
        self.attempted = False
        self.installed = False
        self.require_executability = require_executability
        self.post_download_command = post_download_command
        self.post_download_ret = post_download_ret
    def is_attempted(self):
        return self.attempted
    def is_installed(self):
        return self.installed
    def executable_path(self):
        return self.installed and self.targetpath or None
    def verify_install(self):
        if os.access(self.targetpath, (os.X_OK | os.R_OK) if
                self.require_executability else os.R_OK):
            if self.verifycmd:
                log.debug("validating")
                self.installed = (os.system(self.verifycmd) == self.verifycode)
            else:
                self.installed = True
        else:
            self.installed = False
        return self.installed
    def attempt_install(self):
        self.attempted = True
        if not self.verify_install():
            self.pre_download()
            self.download()
            self.post_download()
            self.verify_install()
    def pre_download(self):
        pass
    def download(self):
        download_dir = tempfile.gettempdir()
        util.file.mkdir_p(download_dir)
        filepath = urlparse(self.url).path
        filename = filepath.split('/')[-1]
        log.info("Downloading from {} ...".format(self.url,
                                                  download_dir,
                                                  filename))
        urlretrieve(self.url, "%s/%s" % (download_dir,filename))
        self.download_file = filename
        self.unpack(download_dir)
    def post_download(self):
        if self.post_download_command:
            return_code = os.system('cd "{}" && {}'.format(
                self.destination_dir, self.post_download_command))
            if self.post_download_ret != None:
                assert return_code == self.post_download_ret
    def unpack(self, download_dir):
        log.debug("unpacking")
        util.file.mkdir_p(self.destination_dir)
        if self.download_file.endswith('.zip'):
            if os.system("unzip -o %s/%s -d %s > /dev/null" % (download_dir,
                self.download_file, self.destination_dir)):
>>>>>>> 2a280c83

                return
            else:
                os.unlink("%s/%s" % (download_dir, self.download_file))
        elif (self.download_file.endswith('.tar.gz') or
              self.download_file.endswith('.tgz') or
              self.download_file.endswith('.tar.bz2')):
            compression_option = 'j' if self.download_file.endswith( \
                    '.tar.bz2') else 'z'
            untar_cmd = "tar -C {} -x{}pf {}/{}".format(self.destination_dir,
                                                        compression_option,
                                                        download_dir,
                                                        self.download_file)
            log.debug("Untaring with command: {}".format(untar_cmd))
            exitCode = os.system(untar_cmd)
            if exitCode:
                log_str="tar returned non-zero exitcode {}".format(exitCode)
                log.info(log_str)
                return
            else:
                log.debug("tar returned with exit code 0")
                os.unlink("%s/%s" % (download_dir, self.download_file))
        else :
            os.rename(os.path.join(download_dir, self.download_file),
                      os.path.join(self.destination_dir, self.download_file))<|MERGE_RESOLUTION|>--- conflicted
+++ resolved
@@ -68,125 +68,6 @@
         return self.executable_path()
 
 class InstallMethod(object):
-<<<<<<< HEAD
-	''' Base class for installation methods for a given tool.
-		None of these methods should ever fail/error. attempt_install should
-		return silently regardless of the outcome (is_installed must be
-		called to verify success or failure).
-	'''
-	def __init__(self):
-		self.attempts = 0
-	def is_attempted(self):
-		return self.attempts
-	def attempt_install(self): # Don't override this. Instead, override _attempt_install.
-		self.attempts += 1
-		self._attempt_install()
-	def _attempt_install(self):
-		raise NotImplementedError
-	def is_installed(self):
-		raise NotImplementedError
-	def executable_path(self):
-		raise NotImplementedError
-
-class PrexistingUnixCommand(InstallMethod):
-	''' This is an install method that tries to find whether an executable binary
-		already exists for free on the unix file system--it doesn't actually try to
-		install anything.
-	'''
-	def __init__(self, path, verifycmd=None, verifycode=0,
-				 require_executability=True):
-		self.path = path
-		self.verifycmd = verifycmd
-		self.verifycode = verifycode
-		self.installed = False
-		self.require_executability = require_executability
-		InstallMethod.__init__(self)
-	def _attempt_install(self):
-		if os.access(self.path, (os.X_OK | os.R_OK) if
-				self.require_executability else os.R_OK):
-			if self.verifycmd:
-				self.installed = (os.system(self.verifycmd) == self.verifycode)
-			else:
-				self.installed = True
-		else:
-			self.installed = False
-	def is_installed(self):
-		if not self.is_attempted():
-			self.attempt_install()
-		return self.installed
-	def executable_path(self):
-		return self.installed and self.path or None
-
-class DownloadPackage(InstallMethod):
-	''' This is an install method for downloading, unpacking, and post-processing
-			something straight from the source.
-		target_rel_path is the path of the executable relative to destination_dir
-		destination_dir defaults to the project build directory
-		post_download_command will be executed if it isn't None, in destination_dir.
-		if post_download_ret != None, assert it is returned by post_download_command
-	'''
-	def __init__(self, url, target_rel_path, destination_dir=None,
-				 verifycmd=None, verifycode=0, require_executability=True,
-				 post_download_command=None, post_download_ret=0):
-		if destination_dir == None :
-			destination_dir = util.file.get_build_path()
-		self.url = url
-		self.targetpath = os.path.join(destination_dir, target_rel_path)
-		self.destination_dir = destination_dir
-		self.verifycmd = verifycmd
-		self.verifycode = verifycode
-		self.installed = False
-		self.require_executability = require_executability
-		self.post_download_command = post_download_command
-		self.post_download_ret = post_download_ret
-		InstallMethod.__init__(self)
-	def is_installed(self):
-		return self.installed
-	def executable_path(self):
-		return self.installed and self.targetpath or None
-	def verify_install(self):
-		if os.access(self.targetpath, (os.X_OK | os.R_OK) if
-				self.require_executability else os.R_OK):
-			if self.verifycmd:
-				log.debug("validating")
-				self.installed = (os.system(self.verifycmd) == self.verifycode)
-			else:
-				self.installed = True
-		else:
-			self.installed = False
-		return self.installed
-	def _attempt_install(self):
-		if not self.verify_install():
-			self.pre_download()
-			self.download()
-			self.post_download()
-			self.verify_install()
-	def pre_download(self):
-		pass
-	def download(self):
-		download_dir = tempfile.gettempdir()
-		util.file.mkdir_p(download_dir)
-		filepath = urlparse(self.url).path
-		filename = filepath.split('/')[-1]
-		log.info("Downloading from {} ...".format(self.url,
-												  download_dir,
-												  filename))
-		urlretrieve(self.url, "%s/%s" % (download_dir,filename))
-		self.download_file = filename
-		self.unpack(download_dir)
-	def post_download(self):
-		if self.post_download_command:
-			return_code = os.system('cd "{}" && {}'.format(self.destination_dir,
-														self.post_download_command))
-			if self.post_download_ret != None:
-				assert return_code == self.post_download_ret
-	def unpack(self, download_dir):
-		log.debug("unpacking")
-		util.file.mkdir_p(self.destination_dir)
-		if self.download_file.endswith('.zip'):
-			if os.system("unzip -o %s/%s -d %s > /dev/null" % (download_dir,
-				self.download_file, self.destination_dir)):
-=======
     ''' Base class for installation methods for a given tool.
         None of these methods should ever fail/error. attempt_install should
         return silently regardless of the outcome (is_installed must be
@@ -196,8 +77,11 @@
         self.attempts = 0
     def is_attempted(self):
         return self.attempts
-    def attempt_install(self):
+    def attempt_install(self): # Override _attempt_install, not this.
         self.attempts += 1
+        self._attempt_install()
+    def _attempt_install(self):
+        raise NotImplementedError
     def is_installed(self):
         raise NotImplementedError
     def executable_path(self):
@@ -213,13 +97,10 @@
         self.path = path
         self.verifycmd = verifycmd
         self.verifycode = verifycode
-        self.attempted = False
         self.installed = False
         self.require_executability = require_executability
-    def is_attempted(self):
-        return self.attempted
-    def attempt_install(self):
-        self.attempted = True
+        InstallMethod.__init__(self)
+    def _attempt_install(self):
         if os.access(self.path, (os.X_OK | os.R_OK) if
                 self.require_executability else os.R_OK):
             if self.verifycmd:
@@ -240,7 +121,7 @@
             processing straight from the source.
         target_rel_path is the executable's path relative to destination_dir
         destination_dir defaults to the project build directory
-        post_download_command will be executed if it isn't None, in
+        post_download_command will be executed if it isn't None, in 
             destination_dir.
         if post_download_ret != None, assert it is returned by
             post_download_command
@@ -255,13 +136,11 @@
         self.destination_dir = destination_dir
         self.verifycmd = verifycmd
         self.verifycode = verifycode
-        self.attempted = False
         self.installed = False
         self.require_executability = require_executability
         self.post_download_command = post_download_command
         self.post_download_ret = post_download_ret
-    def is_attempted(self):
-        return self.attempted
+        InstallMethod.__init__(self)
     def is_installed(self):
         return self.installed
     def executable_path(self):
@@ -277,8 +156,7 @@
         else:
             self.installed = False
         return self.installed
-    def attempt_install(self):
-        self.attempted = True
+    def _attempt_install(self):
         if not self.verify_install():
             self.pre_download()
             self.download()
@@ -309,7 +187,6 @@
         if self.download_file.endswith('.zip'):
             if os.system("unzip -o %s/%s -d %s > /dev/null" % (download_dir,
                 self.download_file, self.destination_dir)):
->>>>>>> 2a280c83
 
                 return
             else:
