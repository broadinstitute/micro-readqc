'''
    The Samtools package.

    TO DO: much of this stuff can be all eliminated by using pysam instead, as
    pysam (in its current versions) is meant to be the complete python
    implementation of htslib/samtools.

    http://pysam.readthedocs.org/en/latest/usage.html#using-samtools-commands-within-python

    Current bug with pysam 0.8.1: nosetests does not work unless you use --nocapture.
    python -m unittest works. Something about redirecting stdout.
    Actually, Travis CI still has issues with pysam and stdout even with --nocapture.

    pysam 0.9.1 stops redirecting stdout which makes things much easier,
    but it's a pain to pip install.
'''

import logging
import shutil
import os
import re
import os.path
import subprocess
import tempfile
import contextlib
from collections import OrderedDict
from decimal import *

import pysam

import tools
import util.file
import util.misc

TOOL_NAME = 'samtools'
TOOL_VERSION = '1.7'

log = logging.getLogger(__name__)


class SamtoolsTool(tools.Tool):

    def __init__(self, install_methods=None):
        self.installed_method = True

    def install(self):
        pass

    def is_installed(self):
        return True

    def install_and_get_path(self):
        # the conda version wraps the jar file with a shell script
        return 'samtools'

    def version(self):
        return TOOL_VERSION

    def execute(self, command, args, stdout=None, stderr=None, background=False):    # pylint: disable=W0221
        tool_cmd = [self.install_and_get_path(), command] + args
        log.debug(' '.join(tool_cmd))
        if stdout:
            stdout = open(stdout, 'w')
        if stderr:
            stderr = open(stderr, 'w')

        env = os.environ.copy()
        env.pop('JAVA_HOME', None)
        if background:
            subprocess.Popen(tool_cmd, stdout=stdout, stderr=stderr, env=env)
        else:
            subprocess.check_call(tool_cmd, stdout=stdout, stderr=stderr, env=env)

        if stdout:
            stdout.close()
        if stderr:
            stderr.close()

<<<<<<< HEAD
    def view(self, args, inFile, outFile, regions=None, background=False):
=======
    def view(self, args, inFile, outFile, regions=None, threads=None):
>>>>>>> 5374faaf
        regions = regions or []
        args    = args or []

        if '-@' not in args:
            args.extend(('-@', str(util.misc.sanitize_thread_count(threads))))

        self.execute('view', args + ['-o', outFile, inFile] + regions, background=background)
        #opts = args + ['-o', outFile, inFile] + regions
        #pysam.view(*opts)

    def bam2fq(self, inBam, outFq1, outFq2=None):
        if outFq2 is None:
            self.execute('bam2fq', ['-n', inBam], stdout=outFq1)
        else:
            self.execute('bam2fq', ['-1', outFq1, '-2', outFq2, inBam])

    def bam2fq_pipe(self, inBam):
        tool_cmd = [self.install_and_get_path(), 'bam2fq', '-n', inBam]
        log.debug(' '.join(tool_cmd) + ' |')
        p = subprocess.Popen(tool_cmd, stdout=subprocess.PIPE)
        return p.stdout

    def bam2fa(self, inBam, outFa1, outFa2=None, outFa0=None):
        if outFa2 is None:
            args = ['-n']
        else:
            args = ['-1', outFa1, '-2', outFa2]
        if outFa0:
            args += ['-0', outFa0]
        args += [inBam]
        if outFa2 is None:
            self.execute('fasta', args, stdout=outFa1)
        else:
            self.execute('fasta', args)

    def bam2fa_pipe(self, inBam):
        tool_cmd = [self.install_and_get_path(), 'fasta', '-n', inBam]
        log.debug(' '.join(tool_cmd) + ' |')
        p = subprocess.Popen(tool_cmd, stdout=subprocess.PIPE)
        return p.stdout

    @contextlib.contextmanager
    def bam2fq_tmp(self, inBam):
        with util.file.tempfnames(('.1.fq', '.2.fq')) as (reads1, reads2):
            self.bam2fq(inBam, reads1, reads2)
            yield reads1, reads2

    @contextlib.contextmanager
    def bam2fa_tmp(self, inBam):
        with util.file.tempfnames(('.1.fa', '.2.fa')) as (reads1, reads2):
            self.bam2fa(inBam, reads1, reads2)
            yield reads1, reads2

    def sort(self, inFile, outFile, args=None, threads=None):
        # inFile can be .sam, .bam, .cram
        # outFile can be .sam, .bam, .cram
        args = args or []
        if '-@' not in args:
            args.extend(('-@', str(util.misc.sanitize_thread_count(threads))))
        if '-T' not in args and os.path.isdir(tempfile.tempdir):
            args.extend(('-T', tempfile.tempdir))

        args.extend(('-o', outFile, inFile))
        self.execute('sort', args)

    def merge(self, inFiles, outFile, options=None):
        "Merge a list of inFiles to create outFile."
        options = options or ['-f']

        # We are using -f for now because mkstempfname actually makes an empty
        # file, and merge fails with that as output target without the -f.
        # When mkstempfname is fixed, we should remove the -f.
        self.execute('merge', options + [outFile] + inFiles)

    def index(self, inBam):
        # inBam can be .bam or .cram
        self.execute('index', [inBam])

    def faidx(self, inFasta, overwrite=False):
        ''' Index reference genome for samtools '''
        outfname = inFasta + '.fai'
        if os.path.isfile(outfname):
            if overwrite:
                os.unlink(outfname)
            else:
                return
        #pysam.faidx(inFasta)
        self.execute('faidx', [inFasta])

    def depth(self, inBam, outFile, options=None):
        """ Write a TSV file with coverage depth by position """
        options = options or ["-aa", "-m", "1000000"]

        self.execute('depth', options + [inBam], stdout=outFile)

    def idxstats(self, inBam, statsFile):
        self.execute('idxstats', [inBam], stdout=statsFile)

    def reheader(self, inBam, headerFile, outBam):
        self.execute('reheader', [headerFile, inBam], stdout=outBam)

    def dumpHeader(self, inBam, outHeader):
        opts = []
        if inBam.endswith('.bam'):
            opts = ['-H']
        elif inBam.endswith('.sam'):
            opts = ['-H', '-S']
        #header = pysam.view(*opts)
        self.view(opts, inBam, outHeader)

    def removeDoublyMappedReads(self, inBam, outBam):
        #opts = ['-b', '-f 2']
        opts = ['-b', '-F' '1028', '-f', '2', '-@', '3']
        self.view(opts, inBam, outBam)

    def filterByCigarString(self, inBam, outBam, 
                            regexToMatchForRemoval='^((?:[0-9]+[ID]){1}(?:[0-9]+[MNIDSHPX=])+)|((?:[0-9]+[MNIDSHPX=])+(?:[0-9]+[ID]){1})$', 
                            invertResult=False):
        '''
            This function applies a regex to the cigar string for each read.
            If the regex matches, the read is not written to the output unless
            invertResult is True.
            The default regex matches cigar strings with trailing or leading indels:
              '^((?:[0-9]+[ID]){1}(?:[0-9]+[MNIDSHPX=])+)|((?:[0-9]+[MNIDSHPX=])+(?:[0-9]+[ID]){1})$'

        '''
        regex = re.compile(regexToMatchForRemoval)
        with pysam.AlignmentFile(inBam, 'rb', check_sq=False) as inb:
            with pysam.AlignmentFile(outBam, 'wb', header=inb.header) as outf:
                # process the lines individually and write them or not, depending on 
                # whether they match regexToMatchForRemoval
                for read in inb:
                    # perform a regex match
                    matches = regex.search(read.cigarstring)
                    # if the regex was found (or not, if inverted)
                    if (not invertResult and matches) or (invertResult and not matches):
                        # continue to the next read (don't write out this one)
                        continue
                    # otherwise write out the line
                    outf.write(read)


    def downsample(self, inBam, outBam, probability):

        if not probability:
            raise Exception("Probability must be defined")
        if float(probability) <= 0 or float(probability) > 1:
            raise Exception("Probability must be in range (0,1]. This value was given: %s" % probability)

        opts = ['-s', str(1) + '.' + str(probability).split('.')[1], '-@', '3']    # -s subsamples: seed.fraction
        self.view(opts, inBam, outBam)

    def downsample_to_approx_count(self, inBam, outBam, read_count):
        total_read_count = self.count(inBam)
        probability = Decimal(int(read_count)) / Decimal(total_read_count)
        probability = 1 if probability > 1 else probability

        if probability < 1:
            self.downsample(inBam, outBam, probability)
        else:
            _log.info("Requested downsample count exceeds number of reads. Including all reads in output.")
            shutil.copyfile(inBam, outBam)

    def getHeader(self, inBam):
        ''' fetch BAM header as a list of tuples (already split on tabs) '''
        tmpf = util.file.mkstempfname('.txt')
        self.dumpHeader(inBam, tmpf)
        with open(tmpf, 'rb') as inf:
            header = list(line.decode("latin-1").rstrip('\n').split('\t') for line in inf)
        os.unlink(tmpf)
        return header

    def getReadGroups(self, inBam):
        ''' fetch all read groups from the BAM header as an OrderedDict of
            RG ID -> RG dict.  The RG dict is a mapping of read group keyword
            (like ID, DT, PU, LB, SM, CN, PL, etc) to value.  ID is included
            and not stripped out. ID is required for all read groups.
            Resulting keys are in same order as @RG lines in bam file.
        '''
        rgs = [
            dict(x.split(':', 1) for x in row[1:]) for row in self.getHeader(inBam) if len(row) > 0 and row[0] == '@RG'
        ]
        return OrderedDict((rg['ID'], rg) for rg in rgs)

    def count(self, inBam, opts=None, regions=None):
        opts = opts or []
        regions = regions or []

        cmd = [self.install_and_get_path(), 'view', '-c'] + opts + [inBam] + regions
        return int(subprocess.check_output(cmd).strip())
        #if inBam.endswith('.sam') and '-S' not in opts:
        #    opts = ['-S'] + opts
        #cmd = ['-c'] + opts + [inBam] + regions
        #return int(pysam.view(*cmd)[0].strip())

    def mpileup(self, inBam, outPileup, opts=None):
        opts = opts or []

        self.execute('mpileup', opts + [inBam], stdout=outPileup, stderr='/dev/null')    # Suppress info messages

    def isEmpty(self, inBam):
        if not os.path.isfile(inBam):
            return True
        else:
            tmpf = util.file.mkstempfname('.txt')
            self.dumpHeader(inBam, tmpf)
            header_size = os.path.getsize(tmpf)
            if (os.path.getsize(inBam) > (100 + 5 * header_size)):
                # large BAM file: assume it is not empty
                # a BAM file definitely has reads in it if its filesize is larger
                # than just the header itself
                return False
            else:
                # small BAM file: just count and see if it's non-zero
                return (0 == self.count(inBam))<|MERGE_RESOLUTION|>--- conflicted
+++ resolved
@@ -76,11 +76,7 @@
         if stderr:
             stderr.close()
 
-<<<<<<< HEAD
-    def view(self, args, inFile, outFile, regions=None, background=False):
-=======
-    def view(self, args, inFile, outFile, regions=None, threads=None):
->>>>>>> 5374faaf
+    def view(self, args, inFile, outFile, regions=None, threads=None, background=False):
         regions = regions or []
         args    = args or []
 
