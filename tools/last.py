--- conflicted
+++ resolved
@@ -21,25 +21,14 @@
         tools.Tool.__init__(self, install_methods = install_methods)
 
 class DownloadAndBuildLast(tools.DownloadPackage) :
-<<<<<<< HEAD
-	lastWithVersion = 'last-490'
-	def __init__(self, subtoolName) :
-		url = 'http://last.cbrc.jp/{}.zip'.format(self.lastWithVersion)
-		target_rel_path = os.path.join(self.lastWithVersion, 'bin', subtoolName)
-		tools.DownloadPackage.__init__(self, url, target_rel_path)
-	def post_download(self) :
-		path = os.path.join(self.destination_dir, self.lastWithVersion)
-		os.system('cd {}; make; make install prefix=.'.format(path))
-=======
     lastWithVersion = 'last-490'
     def __init__(self, subtoolName) :
         url = 'http://last.cbrc.jp/{}.zip'.format(self.lastWithVersion)
         target_rel_path = os.path.join(self.lastWithVersion, 'bin', subtoolName)
         tools.DownloadPackage.__init__(self, url, target_rel_path)
     def post_download(self) :
-        path = os.path.join(util.file.get_build_path(), self.lastWithVersion)
+        path = os.path.join(self.destination_dir, self.lastWithVersion)
         os.system('cd {}; make; make install prefix=.'.format(path))
->>>>>>> 2a280c83
 
 class Lastal(LastTools) :
     subtoolName = 'lastal'
