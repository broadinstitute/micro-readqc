--- conflicted
+++ resolved
@@ -140,11 +140,7 @@
     runs-on: ubuntu-20.04
     env:
       GITHUB_ACTIONS_PYTHON_VERSION: "3.10"
-<<<<<<< HEAD
-      PYTEST_ADDOPTS: "-rsxX --durations=25 --fixture-durations=10 --junit-xml=pytest.xml --cov-report xml:coverage.xml --cov-report= --cov broad_utils --cov illumina --cov read_utils --cov reports --cov tools --cov util --cov file_utils"
-=======
       PYTEST_ADDOPTS: "-rsxX --durations=25 --fixture-durations=10 --junit-xml=pytest.xml --cov-config=.coveragerc --cov-report xml:coverage.xml --cov-report= --cov broad_utils --cov illumina --cov read_utils --cov reports --cov tools --cov util --cov file_utils"
->>>>>>> 853bea19
     steps:
       - name: checkout repository
         uses: actions/checkout@v3
@@ -191,19 +187,11 @@
           mkdir coverage
       - name: test with docker
         run: |
-<<<<<<< HEAD
-          docker run -e _JAVA_OPTIONS -e PYTEST_ADDOPTS -v `pwd`/.coveragerc:/opt/viral-ngs/source/.coveragerc -v `pwd`/coverage:/coverage -v `pwd`/test:/opt/viral-ngs/source/test:rw --entrypoint /bin/bash $DOCKER_TAG -c 'set -e; cd /opt/viral-ngs/source; pytest -n $(nproc) test/unit; ls -lah; cp coverage.xml /coverage/coverage.xml;'
-=======
           docker run -e _JAVA_OPTIONS -e PYTEST_ADDOPTS -v `pwd`/coverage:/coverage -v `pwd`/test:/opt/viral-ngs/source/test --entrypoint /bin/bash $DOCKER_TAG -c 'set -e; cd /opt/viral-ngs/source; pytest -n $(nproc) test/unit; cp coverage.xml /coverage'
->>>>>>> 853bea19
       - name: Run coveralls
         uses: coverallsapp/github-action@v2
         with:
           file: coverage/coverage.xml
-<<<<<<< HEAD
-          #format: lcov
-=======
->>>>>>> 853bea19
 
   ## note: this test_docs job does not actually produce the output on readthedocs
   ## readthedocs does its own build trigger. this job exists simply to alert us
