--- conflicted
+++ resolved
@@ -73,9 +73,6 @@
 
 *.snakemake/
 
-<<<<<<< HEAD
-.pytest_cache
+.pytest_cache/
 *~
-=======
-.pytest_cache/
->>>>>>> 4cadc6d8
+
