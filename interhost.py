#!/usr/bin/env python
''' This script contains a number of utilities for SNP calling, multi-alignment,
    phylogenetics, etc.
'''

__author__ = "PLACEHOLDER"
__commands__ = []

import Bio.AlignIO
from Bio import SeqIO
import argparse, logging, os, array, bisect
try :
    from itertools import zip_longest
except ImportError :
    from itertools import izip_longest as zip_longest
import tools.muscle
import util.cmd, util.file, util.vcf, util.misc
from collections import OrderedDict

log = logging.getLogger(__name__)

# =========== CoordMapper =================

class CoordMapper :
    """ Maps coordinates between genome A and genome B.
        Coordinates are 1-based.
        Indels are handled as follows after corresponding sequences are aligned:
            Raises IndexError if base is past either end of the other sequence.
            If a base maps to a gap in the other species, returns the index
                of the closest upstream non-gap base.
            If a base is followed by a gap then instead of returning an integer,
                returns a two-element list representing the interval in the
                other species that aligns to this base and the subsequent gap.
        Assumption: the aligner tool will never align two gaps, and will never
            put gaps in opposite species adjacent to each other without aligning
            a pair of real bases in between.
    """
    def __init__(self, fastaA, fastaB, alignerTool = tools.muscle.MuscleTool) :
        """ The two genomes are described by fasta files with the same number of 
            chromosomes, and corresponding chromosomes must be in same order.
        """
        self.AtoB = OrderedDict() # {chrA : [chrB, mapperAB], chrC : [chrD, mapperCD], ...}
        self.BtoA = OrderedDict() # {chrB : [chrA, mapperAB], chrD : [chrC, mapperCD], ...}
        
        self._align(fastaA, fastaB, alignerTool())
    
    def mapAtoB(self, fromChrom, pos=None) :
        toChrom, mapper = self.AtoB[fromChrom]
<<<<<<< HEAD
        if pos != None:
            pos = mapper(pos)
        return (toChrom, pos)
=======
        return (toChrom, mapper(pos, 0))
>>>>>>> 6d3ca818
    
    def mapBtoA(self, fromChrom, pos=None) :
        toChrom, mapper = self.BtoA[fromChrom]
<<<<<<< HEAD
        if pos != None:
            pos = mapper(pos)
        return (toChrom, pos)
=======
        return (toChrom, mapper(pos, 1))
>>>>>>> 6d3ca818

    def _align(self, fastaA, fastaB, aligner) :
        alignInFileName = util.file.mkstempfname('.fasta')
        alignOutFileName = util.file.mkstempfname('.fasta')
        with util.file.open_or_gzopen(fastaA) as infA :
            with util.file.open_or_gzopen(fastaB) as infB :
                numSeqs = 0
                for recA, recB in zip_longest(SeqIO.parse(infA, 'fasta'),
                                               SeqIO.parse(infB, 'fasta')) :
                    assert (recA != None and recB != None), 'CoordMapper '\
                            'input files must have same number of sequences.'
                    numSeqs += 1
                    chrA = recA.id
                    chrB = recB.id
                    with open(alignInFileName, 'wt') as alignInFile :
                        SeqIO.write(recA, alignInFile, 'fasta')
                        SeqIO.write(recB, alignInFile, 'fasta')
                    aligner.execute(alignInFileName, alignOutFileName)
                    with open(alignOutFileName) as alignOutFile :
                        seqParser = SeqIO.parse(alignOutFile, 'fasta')
                        seqs = [seqRec.seq for seqRec in seqParser]
                        mapper = CoordMapper2Seqs(seqs[0], seqs[1])
                        self.AtoB[chrA] = [chrB, mapper]
                        self.BtoA[chrB] = [chrA, mapper]
        assert numSeqs > 0, 'CoordMapper: no input sequences.'
        assert len(self.AtoB) == len(self.BtoA) == numSeqs, \
               'CoordMapper: duplicate sequence name.'
        os.unlink(alignInFileName)
        os.unlink(alignOutFileName)

class CoordMapper2Seqs(object) :
    """ Map 1-based coordinates between two aligned sequences.
        Result is a coordinate or an interval, as described in CoordMapper main 
            comment string.
        Raise IndexError if beyond end.
        Input sequences must be already-aligned iterators through bases with
            gaps represented by dashes and all other characters assumed to be
            real bases. 
        Assumptions:
            - Sequences (including gaps) are same length.
            - Each sequence has at least one real base.
            - A gap is never aligned to a gap.
            - A gap in one sequence is never adjacent to a gap in the other;
                there must always be an intervening real base between two gaps.
    """
    """
    Implementation:
        mapArrays is a pair of arrays of equal length such that
        (mapArrays[0][n], mapArrays[1][n]) are the coordinates of a pair of
        aligned real bases on the two sequences. The only pairs that are 
        included are the first, the last, and the pair immediately following 
        any gap. Pairs are in increasing order. Coordinate mapping
        requires binary search in one of the arrays.
        Total space required, in bytes, is const + 8 * (number of indels).
        Time for a map in either direction is O(log(number of indels)).
    """
    
    def __init__(self, seq0, seq1) :
        self.mapArrays = [array.array('I'), array.array('I')]
        baseCount0 = 0  # Number of real bases in seq0 up to and including cur pos
        baseCount1 = 0  # Number of real bases in seq1 up to and including cur pos
        beforeStart = True # Haven't yet reached first pair of aligned real bases
        gapSinceLast = False # Have encounted a gap since last pair in mapArrays
        prevRealBase0 = prevRealBase1 = True
        for b0, b1 in zip_longest(seq0, seq1) :
            assert b0 != None and b1 != None, 'CoordMapper2Seqs: sequences '\
                'must be same length.'
            realBase0 = b0 != '-'
            realBase1 = b1 != '-'
            assert realBase0 or realBase1, 'CoordMapper2Seqs: gap aligned to gap.'
            assert (realBase0 or prevRealBase1) and (realBase1 or prevRealBase0),\
                 'CoordMapper2Seqs: gap in one sequence adjacent to gap in other.'
            prevRealBase0 = realBase0
            prevRealBase1 = realBase1
            baseCount0 += realBase0
            baseCount1 += realBase1
            if realBase0 and realBase1 :
                if beforeStart or gapSinceLast :
                    self.mapArrays[0].append(baseCount0)
                    self.mapArrays[1].append(baseCount1)
                    gapSinceLast = False
                    beforeStart = False
                finalPos0 = baseCount0 # Last pair of aligned real bases so far
                finalPos1 = baseCount1 # Last pair of aligned real bases so far
            else :
                gapSinceLast = True
        assert len(self.mapArrays[0]) != 0, 'CoordMapper2Seqs: no aligned bases.'
        if self.mapArrays[0][-1] != finalPos0 :
            self.mapArrays[0].append(finalPos0)
            self.mapArrays[1].append(finalPos1)

    def __call__(self, fromPos, fromWhich) :
        """ fromPos: 1-based coordinate
            fromWhich: if 0, map from 1st sequence to 2nd, o.w. 2nd to 1st."""
        if fromPos != int(fromPos) :
            raise TypeError('CoordMapper2Seqs: pos %s is not an integer' % fromPos)
        fromArray = self.mapArrays[fromWhich]
        toArray = self.mapArrays[1 - fromWhich]
        if fromPos < fromArray[0] or fromPos > fromArray[-1] :
            raise IndexError
        if fromPos == fromArray[-1] :
            result = toArray[-1]
        else :
            insertInd = bisect.bisect(fromArray, fromPos)
            prevFromPos = fromArray[insertInd - 1]
            nextFromPos = fromArray[insertInd]
            prevToPos = toArray[insertInd - 1]
            nextToPos = toArray[insertInd]
            assert(prevFromPos <= fromPos < nextFromPos)
            prevPlusOffset = prevToPos + (fromPos - prevFromPos)
            if fromPos == nextFromPos - 1 and prevPlusOffset < nextToPos - 1 :
                result = [prevPlusOffset, nextToPos - 1]
            else :
                result = min(prevPlusOffset, nextToPos - 1)
        return result

# ============================


# modified version of rachel's call_snps_3.py follows
def call_snps_3(inFasta, outVcf, REF="KJ660346.2"):
    a=Bio.AlignIO.read(inFasta, "fasta")
    ref_idx = find_ref(a, REF)
    with open(outVcf, 'wt') as outf:
        outf.write(vcf_header(a))
        for row in make_vcf(a, ref_idx, REF):
            outf.write('\t'.join(map(str, row))+'\n')
def find_ref(a, ref):
    for i in range(len(a)):
        if a[i].id == ref:
            return i
    return -1
def vcf_header(a):
    header = "##fileformat=VCFv4.1\n"
    header += "##FORMAT=<ID=GT,Number=1,Type=String,Description=\"Genotype\">\n"
    header += "##contig=<ID=\"KM034562\",length=18957>\n"
    header += '#' + '\t'.join(['CHROM','POS','ID','REF','ALT','QUAL','FILTER','INFO','FORMAT'] + [x.id for x in a]) + '\n'
    return header
def make_vcf(a, ref_idx, chrom):
    bases=set(["A", "C", "G", "T"])
    for i in range(len(a[0])):
        alt = []
        for j in range(len(a)):
            if (a[j][i] != a[ref_idx][i]) and ((a[ref_idx][i] in bases) and (a[j][i] in bases)) and a[j][i] not in alt:
                alt.append(a[j][i])
        if len(alt) > 0:
            row = [chrom, i+1, '.', a[ref_idx][i], ','.join(alt), '.', '.', '.', 'GT']
            vars = []
            for k in range(len(a)):
                if a[k][i] == a[ref_idx][i]:
                    vars.append(0)
                elif a[k][i] not in bases:
                    vars.append(".")
                else:
                    for m in range(0, len(alt)):
                        if a[k][i] == alt[m]:
                            vars.append(m+1)
            yield row+vars
            

def full_parser():
    return util.cmd.make_parser(__commands__, __doc__)
if __name__ == '__main__':
    util.cmd.main_argparse(__commands__, __doc__)<|MERGE_RESOLUTION|>--- conflicted
+++ resolved
@@ -46,23 +46,15 @@
     
     def mapAtoB(self, fromChrom, pos=None) :
         toChrom, mapper = self.AtoB[fromChrom]
-<<<<<<< HEAD
         if pos != None:
-            pos = mapper(pos)
+            pos = mapper(pos, 0)
         return (toChrom, pos)
-=======
-        return (toChrom, mapper(pos, 0))
->>>>>>> 6d3ca818
     
     def mapBtoA(self, fromChrom, pos=None) :
         toChrom, mapper = self.BtoA[fromChrom]
-<<<<<<< HEAD
         if pos != None:
-            pos = mapper(pos)
+            pos = mapper(pos, 1)
         return (toChrom, pos)
-=======
-        return (toChrom, mapper(pos, 1))
->>>>>>> 6d3ca818
 
     def _align(self, fastaA, fastaB, aligner) :
         alignInFileName = util.file.mkstempfname('.fasta')
