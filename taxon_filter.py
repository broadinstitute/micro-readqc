--- conflicted
+++ resolved
@@ -170,16 +170,6 @@
         reference database using LASTAL.
     '''
 
-<<<<<<< HEAD
-    with util.file.tmp_dir('-lastal_db') as tmp_db_dir:
-        # auto build db if needed
-        if not all(os.path.exists(db + x)
-            for x in ('.bck', '.des', '.prj', '.sds', '.ssp', '.suf', '.tis')):
-            db = tools.last.Lastdb().build_database(db, os.path.join(os.path.abspath(tmp_db_dir), 'lastal_db'))
-
-        with util.file.tempfname('.read_ids.txt') as hitList:
-
-=======
     with util.file.tmp_dir('-lastdb') as tmp_db_dir:
         # index db if necessary
         lastdb = tools.last.Lastdb()
@@ -187,7 +177,6 @@
             db = lastdb.build_database(db, os.path.join(tmp_db_dir, 'lastdb'))
 
         with util.file.tempfname('.read_ids.txt') as hitList:
->>>>>>> 60c6199e
             # look for lastal hits in BAM and write to temp file
             with open(hitList, 'wt') as outf:
                 for read_id in tools.last.Lastal().get_hits(
