#!/usr/bin/env python
'''This script contains a number of utilities for filtering NGS reads based
on membership or non-membership in a species / genus / taxonomic grouping.
'''

from __future__ import print_function
__author__ = "dpark@broadinstitute.org, irwin@broadinstitute.org," \
    + "hlevitin@broadinstitute.org"
__commands__ = []

import argparse
import glob
import logging
import subprocess
import os
import math
import tempfile
import shutil
import functools
import concurrent.futures
import contextlib

from Bio import SeqIO
import pysam

import util.cmd
import util.file
import util.misc
import tools
import tools.blast
import tools.last
import tools.prinseq
import tools.bmtagger
import tools.picard
import tools.samtools
from util.file import mkstempfname
import read_utils
from util.argparse_arg_types import InFile, OutFile, InFilesPrefix, InFile_OneOf, OutFiles, from_cmd_return_value

log = logging.getLogger(__name__)

# =======================
# ***  deplete_human  ***
# =======================

bmtagger_suffixes = ['.bitmask'] + ['.srprism.'+ext for ext in 'amp idx imp map pmp rmp ss ssa ssd'.split()]
arg_type_bwa_bmtagger = InFile_OneOf(InFile, InFilesPrefix(suffixes=bmtagger_suffixes))

def parser_deplete(parser=argparse.ArgumentParser()):
    parser.add_argument('inBam', type=InFile, help='Input BAM file.')
    parser.add_argument('revertBam', type=OutFile, nargs='?', help='Output BAM: read markup reverted with Picard.')
    parser.add_argument('bwaBam', type=OutFile, help='Output BAM: depleted of reads with BWA.')
    parser.add_argument('bmtaggerBam', type=OutFile, help='Output BAM: depleted of reads with BMTagger.')
    parser.add_argument('rmdupBam', type=OutFile, help='Output BAM: bmtaggerBam run through M-Vicuna duplicate removal.')
    parser.add_argument(
        'blastnBam', type=OutFile, help='Output BAM: rmdupBam run through another depletion of reads with BLASTN.'
    )
    parser.add_argument(
        '--bwaDbs',
        type=arg_type_bwa_bmtagger,
        nargs='*',
        default=(),
        help='Reference databases for blast to deplete from input.'
    )
    parser.add_argument(
        '--bmtaggerDbs',
        type=arg_type_bwa_bmtagger,
        nargs='*',
        default=(),
        help='''Reference databases to deplete from input.
                For each db, requires prior creation of db.bitmask by bmtool,
                and db.srprism.idx, db.srprism.map, etc. by srprism mkindex.'''
    )
    parser.add_argument(
        '--blastDbs',
        type=InFile_OneOf(InFile, InFilesPrefix(suffixes=['.nsq', '.nhr', '.nin'])),
        nargs='*',
        default=(),
        help='Reference databases for blast to deplete from input.'
    )
    parser.add_argument('--srprismMemory', dest="srprism_memory", type=int, default=7168, help='Memory for srprism.')
    parser.add_argument("--chunkSize", type=int, default=1000000, help='blastn chunk size (default: %(default)s)')
    parser.add_argument(
        '--JVMmemory',
        default=tools.picard.FilterSamReadsTool.jvmMemDefault,
        help='JVM virtual memory size for Picard FilterSamReads (default: %(default)s)'
    )
    parser = read_utils.parser_revert_sam_common(parser)
    util.cmd.common_args(parser, (('threads', None), ('loglevel', None), ('version', None), ('tmp_dir', None)))
    util.cmd.attach_main(parser, main_deplete)
    
    return parser



def main_deplete(args):
    ''' Run the entire depletion pipeline: bwa, bmtagger, mvicuna, blastn.
    '''

    assert len(args.bmtaggerDbs) + len(args.blastDbs) + len(args.bwaDbs) > 0

    # only RevertSam if inBam is already aligned
    # Most of the time the input will be unaligned
    # so we can save save time if we can skip RevertSam in the unaligned case
    #
    # via the SAM/BAM spec, if the file is aligned, an SQ line should be present
    # in the header. Using pysam, we can check this if header['SQ'])>0
    #   https://samtools.github.io/hts-specs/SAMv1.pdf

    # if the user has requested a revertBam

    with read_utils.revert_bam_if_aligned(              args.inBam, 
                                        revert_bam    = args.revertBam, 
                                        clear_tags    = args.clear_tags, 
                                        tags_to_clear = args.tags_to_clear, 
                                        picardOptions = ['MAX_DISCARD_FRACTION=0.5'], 
                                        JVMmemory     = args.JVMmemory,
                                        sanitize      = not args.do_not_sanitize) as bamToDeplete:
        multi_db_deplete_bam(
            bamToDeplete,
            args.bwaDbs,
            deplete_bwa_bam,
            args.bwaBam,
            threads=args.threads
        )

    def bmtagger_wrapper(inBam, db, outBam, JVMmemory=None):
        return deplete_bmtagger_bam(inBam, db, outBam, srprism_memory=args.srprism_memory, JVMmemory=JVMmemory)

    multi_db_deplete_bam(
        args.bwaBam,
        args.bmtaggerDbs,
        bmtagger_wrapper,
        args.bmtaggerBam,
        JVMmemory=args.JVMmemory
    )

    # if the user has not specified saving a revertBam, we used a temp file and can remove it
    if not args.revertBam:
        os.unlink(revertBamOut)

    read_utils.rmdup_mvicuna_bam(args.bmtaggerBam, args.rmdupBam, JVMmemory=args.JVMmemory)
    multi_db_deplete_bam(
        args.rmdupBam,
        args.blastDbs,
        deplete_blastn_bam,
        args.blastnBam,
        chunkSize=args.chunkSize,
        threads=args.threads,
        JVMmemory=args.JVMmemory
    )
    return 0

__commands__.append(('deplete', parser_deplete))


def parser_deplete_human(parser=argparse.ArgumentParser()):
    parser = parser_deplete(parser)
    util.cmd.attach_main(parser, main_deplete_human)

    return parser

def main_deplete_human(args):
    ''' A wrapper around 'deplete'; deprecated but preserved for legacy compatibility. 
    '''
    main_deplete(args)
__commands__.append(('deplete_human', parser_deplete_human))

# =======================
# ***  filter_lastal  ***
# =======================


def filter_lastal_bam(
    inBam,
    db,
    outBam,
    max_gapless_alignments_per_position=1,
    min_length_for_initial_matches=5,
    max_length_for_initial_matches=50,
    max_initial_matches_per_position=100,
    JVMmemory=None, threads=None
):
    ''' Restrict input reads to those that align to the given
        reference database using LASTAL.
    '''

    with util.file.tmp_dir('-lastdb') as tmp_db_dir:
        # index db if necessary
        lastdb = tools.last.Lastdb()
        if not lastdb.is_indexed(db):
            db = lastdb.build_database(db, os.path.join(tmp_db_dir, 'lastdb'))

        with util.file.tempfname('.read_ids.txt') as hitList:
            # look for lastal hits in BAM and write to temp file
            with open(hitList, 'wt') as outf:
                for read_id in tools.last.Lastal().get_hits(
                        inBam, db,
                        max_gapless_alignments_per_position,
                        min_length_for_initial_matches,
                        max_length_for_initial_matches,
                        max_initial_matches_per_position,
                        threads=threads
                    ):
                    outf.write(read_id + '\n')

            # filter original BAM file against keep list
            tools.picard.FilterSamReadsTool().execute(inBam, False, hitList, outBam, JVMmemory=JVMmemory)


def parser_filter_lastal_bam(parser=argparse.ArgumentParser()):
    parser.add_argument("inBam", type=InFile, help="Input reads")
    parser.add_argument("db", type=InFile, help="Database of taxa we keep")
    parser.add_argument("outBam", type=OutFile, help="Output reads, filtered to refDb")
    parser.add_argument(
        '-n',
        dest="max_gapless_alignments_per_position",
        help='maximum gapless alignments per query position (default: %(default)s)',
        type=int,
        default=1
    )
    parser.add_argument(
        '-l',
        dest="min_length_for_initial_matches",
        help='minimum length for initial matches (default: %(default)s)',
        type=int,
        default=5
    )
    parser.add_argument(
        '-L',
        dest="max_length_for_initial_matches",
        help='maximum length for initial matches (default: %(default)s)',
        type=int,
        default=50
    )
    parser.add_argument(
        '-m',
        dest="max_initial_matches_per_position",
        help='maximum initial matches per query position (default: %(default)s)',
        type=int,
        default=100
    )
    parser.add_argument(
        '--JVMmemory',
        default=tools.picard.FilterSamReadsTool.jvmMemDefault,
        help='JVM virtual memory size (default: %(default)s)'
    )
    util.cmd.common_args(parser, (('threads', None), ('loglevel', None), ('version', None), ('tmp_dir', None)))
    util.cmd.attach_main(parser, filter_lastal_bam, split_args=True)
    return parser


__commands__.append(('filter_lastal_bam', parser_filter_lastal_bam))


# ==============================
# ***  deplete_bmtagger_bam  ***
# ==============================


def deplete_bmtagger_bam(inBam, db, outBam, srprism_memory=7168, JVMmemory=None):
    """
    Use bmtagger to partition the input reads into ones that match at least one
        of the databases and ones that don't match any of the databases.
    inBam: paired-end input reads in BAM format.
    db: bmtagger expects files
        db.bitmask created by bmtool, and
        db.srprism.idx, db.srprism.map, etc. created by srprism mkindex
    outBam: the output BAM files to hold the unmatched reads.
    srprism_memory: srprism memory in megabytes.
    """
    bmtaggerPath = tools.bmtagger.BmtaggerShTool().install_and_get_path()

    # bmtagger calls several executables in the same directory, and blastn;
    # make sure they are accessible through $PATH
    blastnPath = tools.blast.BlastnTool().install_and_get_path()
    path = os.environ['PATH'].split(os.pathsep)
    for t in (bmtaggerPath, blastnPath):
        d = os.path.dirname(t)
        if d not in path:
            path = [d] + path
    path = os.pathsep.join(path)
    os.environ['PATH'] = path

    with util.file.tempfname('.1.fastq') as inReads1:
        tools.samtools.SamtoolsTool().bam2fq(inBam, inReads1)

        with util.file.tempfname('.bmtagger.conf') as bmtaggerConf:
            with open(bmtaggerConf, 'w') as f:
                # Default srprismopts: "-b 100000000 -n 5 -R 0 -r 1 -M 7168"
                print('srprismopts="-b 100000000 -n 5 -R 0 -r 1 -M {srprism_memory} --paired false"'.format(srprism_memory=srprism_memory), file=f)

            with extract_build_or_use_database(db, bmtagger_build_db, 'bitmask', tmp_suffix="-bmtagger", db_prefix="bmtagger") as (db_prefix,tempDir):
                matchesFile = mkstempfname('.txt')
                cmdline = [
                    bmtaggerPath, '-b', db_prefix + '.bitmask', '-C', bmtaggerConf, '-x', db_prefix + '.srprism', '-T', tempDir, '-q1',
                    '-1', inReads1, '-o', matchesFile
                ]
                log.debug(' '.join(cmdline))
                util.misc.run_and_print(cmdline, check=True)

    tools.picard.FilterSamReadsTool().execute(inBam, True, matchesFile, outBam, JVMmemory=JVMmemory)

def parser_deplete_bam_bmtagger(parser=argparse.ArgumentParser()):
    parser.add_argument('inBam', type=InFile, help='Input BAM file.')
    parser.add_argument(
        'refDbs',
        type=arg_type_bwa_bmtagger,
        nargs='+',
        help='''Reference databases (one or more) to deplete from input.
                For each db, requires prior creation of db.bitmask by bmtool,
                and db.srprism.idx, db.srprism.map, etc. by srprism mkindex.'''
    )
    parser.add_argument('outBam', type=OutFile, help='Output BAM file.')
    parser.add_argument('--srprismMemory', dest="srprism_memory", type=int, default=7168, help='Memory for srprism.')
    parser.add_argument(
        '--JVMmemory',
        default=tools.picard.FilterSamReadsTool.jvmMemDefault,
        help='JVM virtual memory size (default: %(default)s)'
    )
    parser = read_utils.parser_revert_sam_common(parser)
    util.cmd.common_args(parser, (('loglevel', None), ('version', None), ('tmp_dir', None)))
    util.cmd.attach_main(parser, main_deplete_bam_bmtagger)
    return parser

def main_deplete_bam_bmtagger(args):
    '''Use bmtagger to deplete input reads against several databases.'''

    def bmtagger_wrapper(inBam, db, outBam, JVMmemory=None):
        return deplete_bmtagger_bam(inBam, db, outBam, srprism_memory=args.srprism_memory, JVMmemory=JVMmemory)

    with read_utils.revert_bam_if_aligned(              args.inBam, 
                                        clear_tags    = args.clear_tags, 
                                        tags_to_clear = args.tags_to_clear, 
                                        picardOptions = ['MAX_DISCARD_FRACTION=0.5'], 
                                        JVMmemory     = args.JVMmemory,
                                        sanitize      = not args.do_not_sanitize) as bamToDeplete:
        multi_db_deplete_bam(
            args.inBam,
            args.refDbs,
            bmtagger_wrapper,
            args.outBam,
            JVMmemory=args.JVMmemory
        )

__commands__.append(('deplete_bam_bmtagger', parser_deplete_bam_bmtagger))


def multi_db_deplete_bam(inBam, refDbs, deplete_method, outBam, **kwargs):

    tmpDb = None
    if len(refDbs)>1 and not any(
            not os.path.exists(db)  # indexed db prefix
            or os.path.isdir(db)       # indexed db in directory
            or (os.path.isfile(db) and ('.tar' in db or '.tgz' in db or '.zip' in db)) # packaged indexed db
            for db in refDbs):
        # this is a scenario where all refDbs are unbuilt fasta
        # files. we can simplify and speed up execution by
        # concatenating them all and running deplete_method
        # just once
        tmpDb = mkstempfname('.fasta')
        merge_compressed_files(refDbs, tmpDb, sep='\n')
        refDbs = [tmpDb]

    samtools = tools.samtools.SamtoolsTool()
    tmpBamIn = inBam
    for db in refDbs:
        if not samtools.isEmpty(tmpBamIn):
            tmpBamOut = mkstempfname('.bam')
            deplete_method(tmpBamIn, db, tmpBamOut, **kwargs)
            if tmpBamIn != inBam:
                os.unlink(tmpBamIn)
            tmpBamIn = tmpBamOut
    shutil.copyfile(tmpBamIn, outBam)

    if tmpDb:
        os.unlink(tmpDb)


# ========================
# ***  deplete_blastn  ***
# ========================


def _run_blastn_chunk(db, input_fasta, out_hits, blast_threads):
    """ run blastn on the input fasta file. this is intended to be run in parallel
        by blastn_chunked_fasta
    """
    with util.file.open_or_gzopen(out_hits, 'wt') as outf:
        for read_id in tools.blast.BlastnTool().get_hits_fasta(input_fasta, db, threads=blast_threads):
            outf.write(read_id + '\n')

def blastn_chunked_fasta(fasta, db, out_hits, chunkSize=1000000, threads=None):
    """
    Helper function: blastn a fasta file, overcoming apparent memory leaks on
    an input with many query sequences, by splitting it into multiple chunks
    and running a new blastn process on each chunk. Return a list of output
    filenames containing hits
    """
    # the lower bound of how small a fasta chunk can be.
    # too small and the overhead of spawning a new blast process
    # will be detrimental relative to actual computation time
    MIN_CHUNK_SIZE = 20000

    # just in case blast is not installed, install it once, not many times in parallel!
    tools.blast.BlastnTool().install()

    # clamp threadcount to number of CPU cores
    threads = util.misc.sanitize_thread_count(threads)

    # determine size of input data; records in fasta file
    number_of_reads = util.file.fasta_length(fasta)
    log.debug("number of reads in fasta file %s" % number_of_reads)
    if number_of_reads == 0:
        util.file.make_empty(out_hits)

    # divide (max, single-thread) chunksize by thread count
    # to find the  absolute max chunk size per thread
    chunk_max_size_per_thread = chunkSize // threads

    # find the chunk size if evenly divided among blast threads
    reads_per_thread = number_of_reads // threads

    # use the smaller of the two chunk sizes so we can run more copies of blast in parallel
    chunkSize = min(reads_per_thread, chunk_max_size_per_thread)

    # if the chunk size is too small, impose a sensible size
    chunkSize = max(chunkSize, MIN_CHUNK_SIZE)

    log.debug("chunk_max_size_per_thread %s" % chunk_max_size_per_thread)

    # adjust chunk size so we don't have a small fraction
    # of a chunk running in its own blast process
    # if the size of the last chunk is <80% the size of the others,
    # decrease the chunk size until the last chunk is 80%
    # this is bounded by the MIN_CHUNK_SIZE
    while (number_of_reads / chunkSize) % 1 < 0.8 and chunkSize > MIN_CHUNK_SIZE:
        chunkSize = chunkSize - 1

    log.debug("blastn chunk size %s" % chunkSize)
    log.debug("number of chunks to create %s" % (number_of_reads / chunkSize))
    log.debug("blastn parallel instances %s" % threads)

    # chunk the input file. This is a sequential operation
    input_fastas = []
    with open(fasta, "rt") as fastaFile:
        record_iter = SeqIO.parse(fastaFile, "fasta")
        for batch in util.misc.batch_iterator(record_iter, chunkSize):
            chunk_fasta = mkstempfname('.fasta')

            with open(chunk_fasta, "wt") as handle:
                SeqIO.write(batch, handle, "fasta")
            batch = None
            input_fastas.append(chunk_fasta)

    num_chunks = len(input_fastas)
    log.debug("number of chunk files to be processed by blastn %d" % num_chunks)

    # run blastn on each of the fasta input chunks
    hits_files = list(mkstempfname('.hits.txt') for f in input_fastas)
    with concurrent.futures.ProcessPoolExecutor(max_workers=threads) as executor:
        # If we have so few chunks that there are cpus left over,
        # divide extra cpus evenly among chunks where possible
        # rounding to 1 if there are more chunks than extra threads.
        # Then double up this number to better maximize CPU usage.
        cpus_leftover = threads - num_chunks
        blast_threads = 2*max(1, int(cpus_leftover / num_chunks))
        for i in range(num_chunks):
            executor.submit(
                _run_blastn_chunk, db, input_fastas[i], hits_files[i], blast_threads)

    # merge results and clean up
    util.file.cat(out_hits, hits_files)
    for i in range(num_chunks):
        os.unlink(input_fastas[i])
        os.unlink(hits_files[i])


def deplete_blastn_bam(inBam, db, outBam, threads=None, chunkSize=1000000, JVMmemory=None):
#def deplete_blastn_bam(inBam, db, outBam, threads, chunkSize=0, JVMmemory=None):
    'Use blastn to remove reads that match at least one of the databases.'

    blast_hits = mkstempfname('.blast_hits.txt')

    with extract_build_or_use_database(db, blastn_build_db, 'nin', tmp_suffix="-blastn_db_unpack", db_prefix="blastn") as (db_prefix,tempDir):
        if chunkSize:
            ## chunk up input and perform blastn in several parallel threads
            with util.file.tempfname('.fasta') as reads_fasta:
                tools.samtools.SamtoolsTool().bam2fa(inBam, reads_fasta)
                log.info("running blastn on %s against %s", inBam, db)
                blastn_chunked_fasta(reads_fasta, db_prefix, blast_hits, chunkSize, threads)

        else:
            ## pipe tools together and run blastn multithreaded
            with open(blast_hits, 'wt') as outf:
                for read_id in tools.blast.BlastnTool().get_hits_bam(inBam, db_prefix, threads=threads):
                    outf.write(read_id + '\n')

    # Deplete BAM of hits
    tools.picard.FilterSamReadsTool().execute(inBam, True, blast_hits, outBam, JVMmemory=JVMmemory)
    os.unlink(blast_hits)


def parser_deplete_blastn_bam(parser=argparse.ArgumentParser()):
    parser.add_argument('inBam', type=InFile, help='Input BAM file.')
    parser.add_argument('refDbs', type=InFile_OneOf(InFile, InFilesPrefix(suffixes=['.nsq', '.nhr', '.nin'])),
                        nargs='+', help='One or more reference databases for blast. '
                         'An ephemeral database will be created if a fasta file is provided.')
    parser.add_argument('outBam', type=OutFile, help='Output BAM file with matching reads removed.')
    parser.add_argument("--chunkSize", type=int, default=1000000, help='FASTA chunk size (default: %(default)s)')
    parser.add_argument(
        '--JVMmemory',
        default=tools.picard.FilterSamReadsTool.jvmMemDefault,
        help='JVM virtual memory size (default: %(default)s)'
    )
    parser = read_utils.parser_revert_sam_common(parser)
    util.cmd.common_args(parser, (('threads', None), ('loglevel', None), ('version', None), ('tmp_dir', None)))
    util.cmd.attach_main(parser, main_deplete_blastn_bam)
    return parser


def main_deplete_blastn_bam(args):
    '''Use blastn to remove reads that match at least one of the specified databases.'''

    def wrapper(inBam, db, outBam, threads, JVMmemory=None):
        return deplete_blastn_bam(inBam, db, outBam, threads=threads, chunkSize=args.chunkSize, JVMmemory=JVMmemory)

    with read_utils.revert_bam_if_aligned(              args.inBam, 
                                        clear_tags    = args.clear_tags, 
                                        tags_to_clear = args.tags_to_clear, 
                                        picardOptions = ['MAX_DISCARD_FRACTION=0.5'], 
                                        JVMmemory     = args.JVMmemory,
                                        sanitize      = not args.do_not_sanitize) as bamToDeplete:
        multi_db_deplete_bam(bamToDeplete, args.refDbs, wrapper, args.outBam, threads=args.threads, JVMmemory=args.JVMmemory)
    return 0
__commands__.append(('deplete_blastn_bam', parser_deplete_blastn_bam))


@contextlib.contextmanager
def extract_build_or_use_database(db, db_build_command, db_extension_to_expect, tmp_suffix='db_unpack', db_prefix="db"):
    '''
    db_extension_to_expect = file extension, sans dot prefix
    '''
    with util.file.tmp_dir(tmp_suffix) as tempDbDir:
        db_dir = ""
        if os.path.exists(db):
            if os.path.isfile(db):
                # this is a single file
                if db.endswith('.fasta') or db.endswith('.fasta.gz') or db.endswith('.fasta.lz4') or db.endswith('.fa') or db.endswith('.fa.gz') or db.endswith('.fa.lz4'):
                    # this is an unindexed fasta file, we will need to index it
                    # function should conform to the signature: 
                    # db_build_command(inputFasta, outputDirectory, outputFilePrefix)
                    # the function will need to be able to handle lz4, etc.
                    db_build_command(db, tempDbDir, db_prefix)
                    db_dir = tempDbDir
                else:
                    # this is a tarball with prebuilt indexes
                    db_dir = util.file.extract_tarball(db, tempDbDir)
            else:
                # this is a directory
                db_dir = db
            # this directory should have a .{ext} file, where {ext} is specific to the type of db
            hits = list(glob.glob(os.path.join(db_dir, '*.{ext}'.format(ext=db_extension_to_expect))))
            if len(hits) == 0:
                raise Exception("The blast database does not appear to a *.{ext} file.".format(ext=db_extension_to_expect))
            elif len(hits) == 1:
                db_prefix = hits[0][:-(len('.{ext}'.format(ext=db_extension_to_expect)))]  # remove the '.extension'
            elif len(hits) >1:
                db_prefix = os.path.commonprefix(hits).rsplit('.', 1)[0] # remove extension and split-db prefix
        else:
            # this is simply a prefix to a bunch of files, not an actual file
            db_prefix = db.rsplit('.', 1)[0] if db.endswith('.') else db

        yield (db_prefix,tempDbDir)

# ========================
# ***  deplete_bwa  ***
# ========================

def deplete_bwa_bam(inBam, db, outBam, threads=None, clear_tags=True, tags_to_clear=None, JVMmemory=None):
    'Use bwa to remove reads from an unaligned bam that match at least one of the databases.'
    tags_to_clear = tags_to_clear or []

    threads = util.misc.sanitize_thread_count(threads)

    with extract_build_or_use_database(db, bwa_build_db, 'bwt', tmp_suffix="-bwa_db_unpack", db_prefix="bwa") as (db_prefix,tempDbDir):
        with util.file.tempfname('.aligned.sam') as aligned_sam:
            tools.bwa.Bwa().align_mem_bam(inBam, db_prefix, aligned_sam, threads=threads, should_index=False, JVMmemory=JVMmemory)
        #with util.file.fifo(name='filtered.sam') as filtered_sam:
            with util.file.tempfname('.filtered.sam') as filtered_sam:
                # filter proper pairs
                tools.samtools.SamtoolsTool().view(['-h','-F0x2'], aligned_sam, filtered_sam)
                
                picardOptions = []
                if clear_tags:
                    for tag in tags_to_clear:
                        picardOptions.append("ATTRIBUTE_TO_CLEAR={}".format(tag))
                tools.picard.RevertSamTool().execute(
                   filtered_sam, 
                   outBam, 
                   picardOptions=['SORT_ORDER=queryname'] + picardOptions,
                    JVMmemory=JVMmemory
                )
            # TODO: consider using Bwa().mem() so the input bam is not broken out by read group
            # TODO: pipe bwa input directly to samtools process (need to use Bwa().mem() directly, )
            #       with Popen to background bwa process

def parser_deplete_bwa_bam(parser=argparse.ArgumentParser()):
    parser.add_argument('inBam', type=InFile, help='Input BAM file.')
    parser.add_argument('refDbs', type=arg_type_bwa_bmtagger, nargs='+', help='One or more reference databases for bwa. '
                         'An ephemeral database will be created if a fasta file is provided.')
<<<<<<< HEAD
    parser.add_argument('outBam', type=OutFile, help='Ouput BAM file with matching reads removed.')
=======
    parser.add_argument('outBam', help='Ouput BAM file with matching reads removed.')
    parser = read_utils.parser_revert_sam_common(parser)
>>>>>>> 5bff24ee
    util.cmd.common_args(parser, (('threads', None), ('loglevel', None), ('version', None), ('tmp_dir', None)))
    util.cmd.attach_main(parser, main_deplete_bwa_bam)
    return parser

def main_deplete_bwa_bam(args):
    '''Use BWA to remove reads that match at least one of the specified databases.'''
    with read_utils.revert_bam_if_aligned(              args.inBam, 
                                        clear_tags    = args.clear_tags, 
                                        tags_to_clear = args.tags_to_clear, 
                                        picardOptions = ['MAX_DISCARD_FRACTION=0.5'], 
                                        JVMmemory     = args.JVMmemory,
                                        sanitize      = not args.do_not_sanitize) as bamToDeplete:

        #def wrapper(inBam, db, outBam, threads, JVMmemory=None):
        #    return deplete_bwa_bam(inBam, db, outBam, threads=threads, )
        multi_db_deplete_bam(bamToDeplete, args.refDbs, deplete_bwa_bam, args.outBam, threads=args.threads, clear_tags=args.clear_tags, tags_to_clear=args.tags_to_clear, JVMmemory=args.JVMmemory)
    return 0
__commands__.append(('deplete_bwa_bam', parser_deplete_bwa_bam))


# ========================
# ***  lastal_build_db  ***
# ========================


def lastal_build_db(inputFasta, outputDirectory, outputFilePrefix):
    ''' build a database for use with last based on an input fasta file '''
    if outputFilePrefix:
        outPrefix = outputFilePrefix
    else:
        baseName = os.path.basename(inputFasta)
        fileNameSansExtension = os.path.splitext(baseName)[0]
        outPrefix = fileNameSansExtension

    lastal_files_prefix = os.path.join(outputDirectory, outPrefix)
    tools.last.Lastdb().build_database(inputFasta, lastal_files_prefix)

    return util.misc.add_suffixes(lastal_files_prefix, ('.bck', '.des', '.prj', '.sds', '.ssp', '.suf', '.tis'))

def parser_lastal_build_db(parser=argparse.ArgumentParser()):
    parser.add_argument('inputFasta', type=InFile, help='Location of the input FASTA file')
    parser.add_argument('outputDirectory', type=OutFiles(compute_fnames=from_cmd_return_value),
                        help='Location for the output files (default is cwd: %(default)s)')
    parser.add_argument(
        '--outputFilePrefix',
        help='Prefix for the output file name (default: inputFasta name, sans ".fasta" extension)'
    )
    util.cmd.common_args(parser, (('loglevel', None), ('version', None), ('tmp_dir', None)))
    util.cmd.attach_main(parser, lastal_build_db, split_args=True)
    return parser


__commands__.append(('lastal_build_db', parser_lastal_build_db))

# ================================
# ***  merge_compressed_files  ***
# ================================

def merge_compressed_files(inFiles, outFile, sep=''):
    ''' Take a collection of input text files, possibly compressed,
        and concatenate into a single output text file.
        TO DO: if we made util.file.open_or_gzopen more multilingual,
        we wouldn't need this.
    '''
    with util.file.open_or_gzopen(outFile, 'wt') as outf:
        first = True
        for infname in inFiles:
            if not first:
                if sep:
                    outf.write(sep)
            else:
                first = False
            if infname.endswith('.gz') or infname.endswith('.lz4') or infname.endswith('.bz2'):
                if infname.endswith('.gz'):
                    decompressor = ['pigz', '-d']
                elif infname.endswith('.lz4'):
                    decompressor = ['lz4', '-d']
                else:
                    decompressor = ['lbzip2', '-d']
                with open(infname, 'rb') as inf:
                    subprocess.check_call(decompressor, stdin=inf, stdout=outf)
            else:
                with open(infname, 'rt') as inf:
                    for line in inf:
                        outf.write(line)

# ========================
# ***  bwa_build_db  ***
# ========================


def bwa_build_db(inputFasta, outputDirectory, outputFilePrefix):
    """ Create a database for use with bwa from an input reference FASTA file
    """

    new_fasta = None
    if inputFasta.endswith('.gz') or inputFasta.endswith('.lz4'):
        if inputFasta.endswith('.gz'):
            decompressor = ['pigz', '-dc']
        else:
            decompressor = ['lz4', '-d']
        new_fasta = util.file.mkstempfname('.fasta')
        with open(inputFasta, 'rb') as inf, open(new_fasta, 'wb') as outf:
            subprocess.check_call(decompressor, stdin=inf, stdout=outf)
        inputFasta = new_fasta

    # make the output path if it does not exist
    util.file.mkdir_p(outputDirectory)

    if outputFilePrefix:
        outPrefix = outputFilePrefix
    else:
        baseName = os.path.basename(inputFasta)
        fileNameSansExtension = os.path.splitext(baseName)[0]
        outPrefix = fileNameSansExtension

    tools.bwa.Bwa().index(inputFasta, output=os.path.join(outputDirectory, outPrefix))

    if new_fasta is not None:
        os.unlink(new_fasta)

    return util.misc.add_suffixes(os.path.join(outputDirectory, outPrefix), ('.sa', '.amb', '.ann', '.pac', '.bwt'))
    

def parser_bwa_build_db(parser=argparse.ArgumentParser()):
    parser.add_argument('inputFasta', type=InFile, help='Location of the input FASTA file')
    parser.add_argument('outputDirectory', type=OutFiles(compute_fnames=from_cmd_return_value),
                        help='Location for the output files')
    parser.add_argument(
        '--outputFilePrefix',
        help='Prefix for the output file name (default: inputFasta name, sans ".fasta" extension)'
    )
    util.cmd.common_args(parser, (('loglevel', None), ('version', None), ('tmp_dir', None)))
    util.cmd.attach_main(parser, bwa_build_db, split_args=True)
    return parser


__commands__.append(('bwa_build_db', parser_bwa_build_db))


# ========================
# ***  blastn_build_db  ***
# ========================


def blastn_build_db(inputFasta, outputDirectory, outputFilePrefix):
    """ Create a database for use with blastn from an input reference FASTA file
    """

    new_fasta = None
    if inputFasta.endswith('.gz') or inputFasta.endswith('.lz4'):
        if inputFasta.endswith('.gz'):
            decompressor = ['pigz', '-dc']
        else:
            decompressor = ['lz4', '-d']
        new_fasta = util.file.mkstempfname('.fasta')
        with open(inputFasta, 'rb') as inf, open(new_fasta, 'wb') as outf:
            subprocess.check_call(decompressor, stdin=inf, stdout=outf)
        inputFasta = new_fasta

    if outputFilePrefix:
        outPrefix = outputFilePrefix
    else:
        baseName = os.path.basename(inputFasta)
        fileNameSansExtension = os.path.splitext(baseName)[0]
        outPrefix = fileNameSansExtension

    blastdb_path = tools.blast.MakeblastdbTool().build_database(inputFasta, os.path.join(outputDirectory, outPrefix))

    if new_fasta is not None:
        os.unlink(new_fasta)

    return util.misc.add_suffixes(blastdb_path, ['.nsq', '.nhr', '.nin'])


def parser_blastn_build_db(parser=argparse.ArgumentParser()):
    parser.add_argument('inputFasta', type=InFile, help='Location of the input FASTA file')
    parser.add_argument('outputDirectory', type=OutFiles(compute_fnames=from_cmd_return_value),
                        help='Location for the output files')
    parser.add_argument(
        '--outputFilePrefix',
        help='Prefix for the output file name (default: inputFasta name, sans ".fasta" extension)'
    )
    util.cmd.common_args(parser, (('loglevel', None), ('version', None), ('tmp_dir', None)))
    util.cmd.attach_main(parser, blastn_build_db, split_args=True)
    return parser


__commands__.append(('blastn_build_db', parser_blastn_build_db))

# ========================
# ***  bmtagger_build_db  ***
# ========================


def bmtagger_build_db(inputFasta, outputDirectory, outputFilePrefix, word_size=18):
    """ Create a database for use with Bmtagger from an input FASTA file.
    """

    new_fasta = None
    if inputFasta.endswith('.gz') or inputFasta.endswith('.lz4'):
        if inputFasta.endswith('.gz'):
            decompressor = ['pigz', '-dc']
        else:
            decompressor = ['lz4', '-d']
        new_fasta = util.file.mkstempfname('.fasta')
        log.debug("cat {} | {} > {}".format(inputFasta, ' '.join(decompressor), new_fasta))
        with open(inputFasta, 'rb') as inf, open(new_fasta, 'wb') as outf:
            subprocess.check_call(decompressor, stdin=inf, stdout=outf)
        inputFasta = new_fasta

    if outputFilePrefix:
        outPrefix = outputFilePrefix
    else:
        baseName = os.path.basename(inputFasta)
        fileNameSansExtension = os.path.splitext(baseName)[0]
        outPrefix = fileNameSansExtension

    log.debug("building bmtagger and srprism databases on {}".format(os.path.join(outputDirectory, outPrefix)))
    bmtooldb_path = tools.bmtagger.BmtoolTool().build_database(
        inputFasta, os.path.join(outputDirectory, outPrefix + ".bitmask"), word_size=word_size
    )
    srprismdb_path = tools.bmtagger.SrprismTool().build_database(
        inputFasta, os.path.join(outputDirectory, outPrefix + ".srprism")
    )

    if new_fasta is not None:
        os.unlink(new_fasta)

    return util.misc.add_suffixes(os.path.join(outputDirectory, outPrefix), bmtagger_suffixes)


def parser_bmtagger_build_db(parser=argparse.ArgumentParser()):
    parser.add_argument('inputFasta', type=InFile, help='Location of the input FASTA file')
    parser.add_argument(
        'outputDirectory', type=OutFiles(compute_fnames=from_cmd_return_value),
        help='Location for the output files (Where *.bitmask and *.srprism files will be stored)'
    )
    parser.add_argument(
        '--outputFilePrefix',
        help='Prefix for the output file name (default: inputFasta name, sans ".fasta" extension)'
    )
    parser.add_argument(
        '--word_size',
        type=int,
        default=18,
        help='Database word size (default: %(default)s)'
    )
    util.cmd.common_args(parser, (('loglevel', None), ('version', None), ('tmp_dir', None)))
    util.cmd.attach_main(parser, bmtagger_build_db, split_args=True)
    return parser


__commands__.append(('bmtagger_build_db', parser_bmtagger_build_db))

# ========================


def full_parser():
    return util.cmd.make_parser(__commands__, __doc__)


if __name__ == '__main__':
    util.cmd.main_argparse(__commands__, __doc__)<|MERGE_RESOLUTION|>--- conflicted
+++ resolved
@@ -609,12 +609,8 @@
     parser.add_argument('inBam', type=InFile, help='Input BAM file.')
     parser.add_argument('refDbs', type=arg_type_bwa_bmtagger, nargs='+', help='One or more reference databases for bwa. '
                          'An ephemeral database will be created if a fasta file is provided.')
-<<<<<<< HEAD
     parser.add_argument('outBam', type=OutFile, help='Ouput BAM file with matching reads removed.')
-=======
-    parser.add_argument('outBam', help='Ouput BAM file with matching reads removed.')
     parser = read_utils.parser_revert_sam_common(parser)
->>>>>>> 5bff24ee
     util.cmd.common_args(parser, (('threads', None), ('loglevel', None), ('version', None), ('tmp_dir', None)))
     util.cmd.attach_main(parser, main_deplete_bwa_bam)
     return parser
