--- conflicted
+++ resolved
@@ -20,11 +20,7 @@
 requirements:
   build:
     - python
-<<<<<<< HEAD
-    - open-jdk >=8
-=======
     - openjdk >=8
->>>>>>> fd8543da
     - perl
     {% for item in build_requirements %}
     {{ item }}
@@ -35,11 +31,7 @@
 
   run:
     - python
-<<<<<<< HEAD
-    - open-jdk >=8
-=======
     - openjdk >=8
->>>>>>> fd8543da
     - perl
     {% for item in run_requirements %}
     {{ item }}
