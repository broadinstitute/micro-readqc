# Unit tests for util.file.py

__author__ = "ilya@broadinstitute.org"

import os, os.path
import builtins
import util.file
import pytest

def testTempFiles():
    '''Test creation of tempfiles using context managers, as well as dump_file/slurp_file routines'''
    tmp_fns = []
    sfx='tmp-file-test'
    with util.file.tempfname(sfx) as my_tmp_fn:
        tmp_dir_listing = os.listdir( os.path.dirname( my_tmp_fn ) )
        assert os.path.basename( my_tmp_fn ) in tmp_dir_listing

        with util.file.tempfnames((sfx+'-A',sfx+'-B')) as my_tmp_fns:

            assert len(my_tmp_fns)==2
            for fn in my_tmp_fns:
                assert os.path.dirname(fn) == os.path.dirname(my_tmp_fn)
                assert os.path.basename(fn) not in tmp_dir_listing

            for fn in my_tmp_fns:

                assert sfx in fn
                assert os.path.isfile(fn)
                assert os.path.getsize(fn)==0
                assert os.access(fn, os.R_OK | os.W_OK)

                fileValue='my\ntest\ndata\n' + fn + '\n'
                util.file.dump_file( fname=fn, value=fileValue )
                assert os.path.isfile(fn)
                assert os.path.getsize(fn) == len(fileValue)
                assert util.file.slurp_file(fn) == fileValue

                util.file.make_empty(fn)
                assert os.path.getsize(fn)==0

                tmp_fns.append(fn)

        assert os.path.isfile(my_tmp_fn) and not os.path.isfile(my_tmp_fns[0]) and not os.path.isfile(my_tmp_fns[1])

        largeString = 'A' * (2*1024*1024)
        util.file.dump_file(fname=my_tmp_fn, value=largeString)
        with pytest.raises(RuntimeError):
            util.file.slurp_file(my_tmp_fn, maxSizeMb=1)

    assert not os.path.isfile(my_tmp_fn)

def test_check_paths(tmpdir):
    '''Test the util.file.check_paths()'''
    from os.path import join
    from util.file import check_paths
    inDir = util.file.get_test_input_path()
    def test_f(f):
        return join(inDir, f)
    check_paths(read=test_f('empty.bam'))
    check_paths(read=[test_f('empty.bam')])
    with pytest.raises(Exception):
        check_paths(read=test_f('non_existent_file'))
    with pytest.raises(Exception):
        check_paths(write='/non/writable/dir/file.txt')
    writable_dir = str(tmpdir)
    check_paths(write=(join(writable_dir, 'mydata1.txt'),
                       join(writable_dir, 'mydata2.txt')))
    with pytest.raises(Exception):
        check_paths(write=writable_dir)

    util.file.make_empty(join(writable_dir, 'myempty.dat'))
    check_paths(read_and_write=join(writable_dir, 'myempty.dat'))

<<<<<<< HEAD
def test_uncompressed_file_type():
    """Test util.file.uncompressed_file_type()"""
    uft = util.file.uncompressed_file_type
    assert uft('test.fasta.gz') == '.fasta'
    assert uft('test.fasta.bz2') == '.fasta'
    assert uft('test.fasta') == '.fasta'
    assert uft('test.gz') == ''

    assert uft('/tmp/test.fasta.gz') == '.fasta'
    assert uft('/test/dir/test.fasta.bz2') == '.fasta'
    assert uft('/a/b/c/test.fasta') == '.fasta'
    assert uft('/a/test.gz') == ''
=======
def test_string_to_file_name():
    """Test util.file.string_to_file_name()"""

    unichr = getattr(builtins, 'unichr', chr)

    test_fnames = (
        'simple', 'simple.dat', 'a/b', '/a', '/a/b', '/a/b/', 'a\\b', 
        'a^b&c|d" e::f!g;*?`test`', '(somecmd -f --flag < input > output) && ls',
        'long' * 8000, 'oddchars\\xAA\\o037',
        ''.join(map(chr, range(128))) * 20,
        ''.join(map(unichr, range(1000))),
        )

    with util.file.tmp_dir() as tmp_d:
        for test_fname in test_fnames:
            t_path = os.path.join(tmp_d, util.file.string_to_file_name(test_fname, tmp_d))
            util.file.make_empty(t_path)
            assert os.path.isfile(t_path) and os.path.getsize(t_path) == 0
>>>>>>> e4b481af
<|MERGE_RESOLUTION|>--- conflicted
+++ resolved
@@ -71,7 +71,6 @@
     util.file.make_empty(join(writable_dir, 'myempty.dat'))
     check_paths(read_and_write=join(writable_dir, 'myempty.dat'))
 
-<<<<<<< HEAD
 def test_uncompressed_file_type():
     """Test util.file.uncompressed_file_type()"""
     uft = util.file.uncompressed_file_type
@@ -84,7 +83,7 @@
     assert uft('/test/dir/test.fasta.bz2') == '.fasta'
     assert uft('/a/b/c/test.fasta') == '.fasta'
     assert uft('/a/test.gz') == ''
-=======
+
 def test_string_to_file_name():
     """Test util.file.string_to_file_name()"""
 
@@ -103,4 +102,3 @@
             t_path = os.path.join(tmp_d, util.file.string_to_file_name(test_fname, tmp_d))
             util.file.make_empty(t_path)
             assert os.path.isfile(t_path) and os.path.getsize(t_path) == 0
->>>>>>> e4b481af
